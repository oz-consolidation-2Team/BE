--- conflicted
+++ resolved
@@ -42,9 +42,5 @@
 # 사용자 도메인 라우터를 애플리케이션에 포함
 # prefix: 해당 라우터의 모든 경로 앞에 "/api/users" 추가
 # tags: API 문서에서 해당 라우터의 경로들을 "users" 그룹으로 묶음
-<<<<<<< HEAD
-app.include_router(users_router, prefix="/api/users", tags=["users"])
-app.include_router(job_postings_router)
-=======
 app.include_router(users_router)
->>>>>>> 8280bd3b
+app.include_router(job_postings_router)