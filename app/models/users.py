--- conflicted
+++ resolved
@@ -38,7 +38,6 @@
     updated_at = Column(DateTime, default=datetime.now, onupdate=datetime.now)  # 수정일
 
     # 관계
-<<<<<<< HEAD
     resumes = relationship(
         "Resume", back_populates="user", cascade="all, delete-orphan", passive_deletes=True
     )
@@ -54,12 +53,6 @@
         cascade="all, delete-orphan",
         lazy="selectin",
     )
-=======
-    resumes = relationship("Resume", back_populates="user", cascade="all, delete-orphan")
-    applications = relationship("JobApplication", back_populates="user", cascade="all, delete-orphan")
-    favorites = relationship("Favorite", back_populates="user", cascade="all, delete-orphan")
-    user_interests = relationship("UserInterest", back_populates="user", cascade="all, delete-orphan")
-    
+
     def __str__(self):
-        return self.name
->>>>>>> 2df4c8b9
+        return self.name