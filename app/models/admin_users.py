--- conflicted
+++ resolved
@@ -1,11 +1,5 @@
-<<<<<<< HEAD
-from sqlalchemy import Column, Integer, String
-
-=======
 from sqlalchemy import Boolean, Column, Integer, String
->>>>>>> 2df4c8b9
 from app.models.base import Base
-
 
 class AdminUser(Base):
     __tablename__ = "admin_users"
