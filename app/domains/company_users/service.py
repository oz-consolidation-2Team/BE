--- conflicted
+++ resolved
@@ -1,20 +1,13 @@
-<<<<<<< HEAD
+from datetime import datetime, timedelta
+
+import jwt
 from fastapi import HTTPException, status, BackgroundTasks
-=======
-from datetime import datetime, timedelta
-
-import jwt
-from fastapi import HTTPException, status
->>>>>>> e788bd60
 from sqlalchemy import select
 from sqlalchemy.ext.asyncio import AsyncSession
 from sqlalchemy.orm import selectinload
 
-<<<<<<< HEAD
+from app.core.config import ALGORITHM, SECRET_KEY
 from app.core.email_utils.mail_service import handle_verification_email
-=======
-from app.core.config import ALGORITHM, SECRET_KEY
->>>>>>> e788bd60
 from app.core.utils import create_access_token
 from app.domains.company_users.schemas import (
     CompanyTokenRefreshRequest,
@@ -128,15 +121,10 @@
     # 유효값 검증
     if not company_user:
         raise HTTPException(
-<<<<<<< HEAD
             status_code=401,
             detail="이메일 또는 비밀번호가 일치하지 않습니다.")
     if not company_user.is_active:
         raise HTTPException(status_code=403, detail="이메일 인증이 필요합니다.")
-=======
-            status_code=404, detail="이메일 또는 비밀번호가 일치하지 않습니다."
-        )
->>>>>>> e788bd60
     if not verify_password(password, company_user.password):
         raise HTTPException(
             status_code=401,
