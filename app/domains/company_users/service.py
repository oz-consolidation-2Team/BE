--- conflicted
+++ resolved
@@ -1,4 +1,3 @@
-<<<<<<< HEAD
 from fastapi import HTTPException, status
 from sqlalchemy import select
 from sqlalchemy.ext.asyncio import AsyncSession
@@ -20,6 +19,8 @@
             status_code=status.HTTP_409_CONFLICT,
             detail={"이미 등록된 사업자등록번호입니다."},
         )
+
+
 
 
 # 이메일 중복 확인
@@ -67,50 +68,14 @@
 
 # 회원가입
 async def register_company_user(db: AsyncSession, payload: CompanyUserRequest):
-=======
-from fastapi import HTTPException
-
-from app.domains.company_users.schemas import CompanyUserRequest
-from app.domains.company_users.utils import check_business_number_valid
-from app.models import CompanyInfo
-
-
-# 사업자 등록번호 중복 확인
-def check_dupl_business_number(db: Session, business_reg_number: str):
-    company_reg_no = (
-        db.query(CompanyInfo).filter_by(business_reg_number=business_reg_number).first()
-    )
-    if company_reg_no:
-        raise HTTPException(
-            status_code=400,
-            detail={
-                "error": "DuplicateBusinessNumber",
-                "message": "이미 등록된 사업자등록번호입니다.",
-            },
-        )
-
-
-# 이메일 중복 확인
-def check_dupl_email(db: Session, email: str):
-    company_user_email = db.query(CompanyUser).filter_by(email=email).first()
-    if company_user_email:
-        raise HTTPException(
-            status_code=400,
-            detail={"error": "DuplicateEmail", "message": "이미 가입된 이메일입니다."},
-        )
-
-
-# 회원가입 정보 확인
-def register_company_user(db: Session, payload: CompanyUserRequest):
->>>>>>> b083cdd8
     # 국세청 진위확인 호출
     if not check_business_number_valid(
         payload.business_reg_number,
         payload.opening_date.strftime("%Y%m%d"),
         payload.ceo_name,
+        payload.ceo_name,
     ):
         raise HTTPException(
-<<<<<<< HEAD
             status_code=status.HTTP_400_BAD_REQUEST,
             detail={"유효하지 않은 사업자등록번호입니다."},
         )
@@ -152,21 +117,5 @@
             status_code=status.HTTP_401_UNAUTHORIZED,
             detail={"비밀번호가 올바르지 않습니다."}
         )
-=======
-            status_code=400,
-            detail={
-                "error": "InvalidBusinessNumber",
-                "message": "유효하지 않은 사업자등록번호입니다.",
-            },
-        )
-
-    # 중복 체크
-    check_dupl_email(db, payload.email)
-    check_dupl_business_number(db, payload.business_reg_number)
-
-    # 정보 저장
-    company_info = create_company_info(db, payload)
-    company_user = create_company_user(db, payload, company_info.id)
->>>>>>> b083cdd8
 
     return company_user