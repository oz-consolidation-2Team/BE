[project]
name = "joint-project"
version = "0.1.0"
description = ""
authors = [
    {name = "pcm422",email = "pcm0422@gmail.com"}
]
readme = "README.md"
requires-python = ">=3.12,<4.0"
dependencies = [
    "fastapi (>=0.115.12,<0.116.0)",
    "uvicorn[standard] (>=0.34.0,<0.35.0)",
    "sqlalchemy[asyncio] (>=2.0.40,<3.0.0)",
    "asyncpg (>=0.30.0,<0.31.0)",
    "python-dotenv (>=1.1.0,<2.0.0)",
    "alembic (>=1.15.2,<2.0.0)",
    "gunicorn (>=23.0.0,<24.0.0)",
    "pydantic (>=2.11.3,<3.0.0)",
    "bcrypt (>=4.3.0,<5.0.0)",
    "email-validator (>=2.2.0,<3.0.0)",
<<<<<<< HEAD
    "requests (>=2.32.3,<3.0.0)",
=======
    "fastapi-mail (>=1.4.2,<2.0.0)",
    "itsdangerous (>=2.2.0,<3.0.0)",
    "jinja2 (>=3.1.6,<4.0.0)",
    "pyjwt (>=2.10.1,<3.0.0)",
>>>>>>> b134739c
]

[tool.poetry]
package-mode = false

[tool.poetry.group.dev.dependencies]
pytest = "^8.3.5"

[build-system]
requires = ["poetry-core>=2.0.0,<3.0.0"]
build-backend = "poetry.core.masonry.api"<|MERGE_RESOLUTION|>--- conflicted
+++ resolved
@@ -18,14 +18,11 @@
     "pydantic (>=2.11.3,<3.0.0)",
     "bcrypt (>=4.3.0,<5.0.0)",
     "email-validator (>=2.2.0,<3.0.0)",
-<<<<<<< HEAD
     "requests (>=2.32.3,<3.0.0)",
-=======
     "fastapi-mail (>=1.4.2,<2.0.0)",
     "itsdangerous (>=2.2.0,<3.0.0)",
     "jinja2 (>=3.1.6,<4.0.0)",
     "pyjwt (>=2.10.1,<3.0.0)",
->>>>>>> b134739c
 ]
 
 [tool.poetry]
